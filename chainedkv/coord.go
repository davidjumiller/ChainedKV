package chainedkv

import (
<<<<<<< HEAD
	fchecker "cs.ubc.ca/cpsc416/a3/fcheck"
	"net"
	"net/rpc"
	"fmt"
	"math/rand"
=======
	"cs.ubc.ca/cpsc416/a3/util"
	"fmt"
>>>>>>> a1b68d41
	"github.com/DistributedClocks/tracing"
	"net"
	"net/rpc"
)

// Actions to be recorded by coord (as part of ctrace, ktrace, and strace):

type CoordStart struct {
}

type ServerFail struct {
	ServerId uint8
}

type ServerFailHandledRecvd struct {
	FailedServerId   uint8
	AdjacentServerId uint8
}

type NewChain struct {
	Chain []uint8
}

type AllServersJoined struct {
}

type HeadReqRecvd struct {
	ClientId string
}

type HeadRes struct {
	ClientId string
	ServerId uint8
}

type TailReqRecvd struct {
	ClientId string
}

type TailRes struct {
	ClientId string
	ServerId uint8
}

type ServerJoiningRecvd struct {
	ServerId uint8
}

type ServerJoinedRecvd struct {
	ServerId uint8
}

type CoordConfig struct {
	ClientAPIListenAddr string
	ServerAPIListenAddr string
	LostMsgsThresh      uint8
	NumServers          uint8
	TracingServerAddr   string
	Secret              []byte
	TracingIdentity     string
}

<<<<<<< HEAD
type ClientArgs struct {
	ClientId string
	ClientAddr string
	KToken tracing.TracingToken
}

type ClientRes struct {
	ServerId uint8
	ServerAddr string
	KToken tracing.TracingToken
}

type Coord struct {
	Tracer *tracing.Tracer
	Trace *tracing.Trace
	ClientAPIListenAddr string
	ServerAPIListenAddr string
	LostMsgsThresh uint8
	NumServers uint8
	AvailableServers uint8
	AllJoined bool
	Chain []ServerInfo
=======
type Head struct {
	Head string
}

type Tail struct {
	Tail string
}

type ClientArgs struct {
	ClientId   string
	ClientAddr string
	KToken     tracing.TracingToken
}

type ClientRes struct {
	ServerId   uint8
	ServerAddr string
	KToken     tracing.TracingToken
}

type Coord struct {
	// Coord state may go here
	Tracer           *tracing.Tracer
	Trace            *tracing.Trace
	NumServers       uint8
	AvailableServers uint8
	AllJoined        bool
	Head             ServerInfo
	Tail             ServerInfo
	Chain            [16]ServerInfo
>>>>>>> a1b68d41
}

type ServerInfo struct {
	ServerAddr string
<<<<<<< HEAD
	ServerId uint8
=======
	ServerId   uint8
>>>>>>> a1b68d41
}

func NewCoord() *Coord {
	return &Coord{
		Chain: []ServerInfo{},
	}
}

type RemoteCoord struct {
	Coord *Coord
}

func NewRemoteCoord() *RemoteCoord {
	return &RemoteCoord{
		Coord: nil,
	}
}

func (c *Coord) Start(clientAPIListenAddr string, serverAPIListenAddr string, lostMsgsThresh uint8, numServers uint8, ctrace *tracing.Tracer) error {
<<<<<<< HEAD
	// Tracing: CoordStart
=======

>>>>>>> a1b68d41
	c.Tracer = ctrace
	c.Trace = ctrace.CreateTrace()
	trace := c.Trace
	cStart := CoordStart{}
	trace.RecordAction(cStart)

<<<<<<< HEAD
	// Set initial Coord values
	c.AvailableServers = 0
	c.NumServers = numServers
	c.AllJoined = false
	c.LostMsgsThresh = lostMsgsThresh
	c.ClientAPIListenAddr = clientAPIListenAddr
	c.ServerAPIListenAddr = serverAPIListenAddr

	// Start accepting RPCs from clients and servers
	lnClient, err := net.Listen("tcp", clientAPIListenAddr)
	if err != nil {
		return err
	}
	lnServer, err := net.Listen("tcp", serverAPIListenAddr)
	if err != nil {
		return err
	}
	
	rpc.Register(c)
=======
	c.AvailableServers = 0
	c.NumServers = numServers
	c.AllJoined = false

	clientTcpAddr, err := net.ResolveTCPAddr("tcp", clientAPIListenAddr)
	util.CheckErr(err, "Couldn't resolve client listening address in coord")
	lnClient, err := net.ListenTCP("tcp", clientTcpAddr)
	if err != nil {
		fmt.Println(err)
		return err
	}
	serverTcpAddr, err := net.ResolveTCPAddr("tcp", serverAPIListenAddr)
	util.CheckErr(err, "Couldn't resolve server listening address in coord")
	lnServer, err := net.ListenTCP("tcp", serverTcpAddr)
	if err != nil {
		fmt.Println(err)
		return err
	}

	remote := NewRemoteCoord()
	remote.Coord = c
	err = rpc.RegisterName("Coord", remote)
	if err != nil {
		return err
	}
>>>>>>> a1b68d41

	go rpc.Accept(lnClient)
	go rpc.Accept(lnServer)

<<<<<<< HEAD
	for true {

	}

	return nil
}

func (c *Coord) OnServerJoining(serverJoiningArgs *ServerJoiningArgs, serverJoiningRes *ServerJoiningRes) error {
	// Tracing: ServerJoiningRecvd
=======
	for {
		// stay alive?
		looping := 0
		looping++
	}
	return nil
}

func (remoteCoord *RemoteCoord) OnServerJoining(serverJoiningArgs *ServerJoiningArgs, serverJoiningRes *ServerJoiningRes) error {
	c := remoteCoord.Coord
>>>>>>> a1b68d41
	trace := c.Tracer.ReceiveToken(serverJoiningArgs.SToken)
	trace.RecordAction(ServerJoiningRecvd{
		ServerId: serverJoiningArgs.ServerId,
	})

	// Simple blocking until its the servers turn to join (Poor Efficieny?)
<<<<<<< HEAD
	tail := c.Chain[c.AvailableServers]
	for tail.ServerId+1 != serverJoiningArgs.ServerId {} 

	// Response to server
	*serverJoiningRes = ServerJoiningRes{
		TailServerListenAddr: tail.ServerAddr, // TailAddr can be nil on empty chain, server should recognize this
		SToken: trace.GenerateToken(),
	}
	return nil
}

func (c *Coord) OnJoined(serverJoinedArgs *ServerJoinedArgs, serverJoinedRes *uint8) error {
	// Tracing: ServerJoinedRecvd
=======
	for c.Tail.ServerId+1 != serverJoiningArgs.ServerId {
	}

	*serverJoiningRes = ServerJoiningRes{
		TailServerListenAddr: c.Tail.ServerAddr, // TailAddr can be nil on empty chain, server should recognize this
		SToken:               trace.GenerateToken(),
	}
	fmt.Println("Joining for", serverJoiningArgs.ServerId)
	return nil
}

func (remoteCoord *RemoteCoord) OnJoined(serverJoinedArgs *ServerJoinedArgs, serverJoinedRes *ServerJoiningRes) error {
	c := remoteCoord.Coord
>>>>>>> a1b68d41
	trace := c.Tracer.ReceiveToken(serverJoinedArgs.SToken)
	trace.RecordAction(ServerJoinedRecvd{
		ServerId: serverJoinedArgs.ServerId,
	})

<<<<<<< HEAD
	// Adding server to chain
	serverInfo := ServerInfo{
		ServerAddr: serverJoinedArgs.ServerListenAddr,
		ServerId: serverJoinedArgs.ServerId,
	}
	c.Chain[c.AvailableServers] = serverInfo // Modify?
	c.AvailableServers++

	// Tracing: NewChain
=======
	c.Chain[c.AvailableServers] = ServerInfo{
		ServerAddr: serverJoinedArgs.ServerListenAddr,
		ServerId:   serverJoinedArgs.ServerId,
	}
	c.AvailableServers++
	fmt.Println("We have", c.AvailableServers, "available servers")
>>>>>>> a1b68d41
	traceChain := NewChain{Chain: []uint8{}}
	for i := range c.Chain {
		traceChain.Chain = append(traceChain.Chain, c.Chain[i].ServerId)
	}
	trace = c.Trace
	trace.RecordAction(traceChain)
<<<<<<< HEAD

	// Check if all servers have joined
=======
	// Ack?

>>>>>>> a1b68d41
	if c.AvailableServers == c.NumServers && c.AllJoined == false {
		trace.RecordAction(AllServersJoined{})
		c.AllJoined = true
	}

<<<<<<< HEAD
	// Starts fcheck on new server
	r := rand.New(rand.NewSource(10))
	startStruct := fchecker.StartStruct {
		AckLocalIPAckLocalPort: serverJoinedArgs.AckAddr,
		EpochNonce: r.Uint64(),
		HBeatLocalIPHBeatLocalPort: serverJoinedArgs.CoordListenAddr,
		HBeatRemoteIPHBeatRemotePort: serverJoinedArgs.ServerListenAddr,
		LostMsgThresh: c.LostMsgsThresh,
	}
	fcheckChan, err := fchecker.Start(startStruct)
	if err != nil {
		return err // Log failure?
	}
	
	go c.OnServerFailure(serverJoinedArgs.SToken, serverInfo, fcheckChan)
=======
	// TODO: Start running fcheck (async) on this new server (new UDP connection)
	// TODO: On failure, run c.OnServerFailure(failedServer)
>>>>>>> a1b68d41

	return nil
}

<<<<<<< HEAD
func (c *Coord) OnServerFailure(token tracing.TracingToken, failedServer ServerInfo, failReport <-chan fchecker.FailureDetected) {
	// Tracing: ServerFail
	trace := c.Tracer.ReceiveToken(token)
	trace.RecordAction(ServerFail{
		ServerId: failedServer.ServerId,
	})

	// Finds the failed server in the chain by id
	i := func() int {
		for i := range c.Chain {
			if c.Chain[i].ServerId == 4 {
				return i
			}
		}
		return -1
	}()

	// Notifies prev and next nodes of failure
	coordIP := getIPFromAddr(c.ServerAPIListenAddr)
	coordServerAddr := fmt.Sprint(coordIP, ":")
	prevNode := c.Chain[i-1]
	nextNode := c.Chain[i+1]

	prevConn, prevClient, err := establishRPCConnection(coordServerAddr, prevNode.ServerAddr)
	if err != nil {
		return
	}
	args := ReplaceServerArgs{
		FailedServerId: failedServer.ServerId,
		ReplacementServerId: nextNode.ServerId,
		ReplacementServerListenAddr: nextNode.ServerAddr,
		CToken: token,
	}
	res := ReplaceServerRes{}
	err = prevClient.Call("Server.ReplaceSuccessor", args, res) // Maybe run this async?
	if err != nil {
		return
	}
	prevClient.Close()
	prevConn.Close()

	trace.RecordAction(ServerFailHandledRecvd{
		FailedServerId: failedServer.ServerId,
		AdjacentServerId: nextNode.ServerId,
	})

	nextConn, nextClient, err := establishRPCConnection(coordServerAddr, nextNode.ServerAddr)
	if err != nil {
		return
	}
	args = ReplaceServerArgs{
		FailedServerId: failedServer.ServerId,
		ReplacementServerId: prevNode.ServerId,
		ReplacementServerListenAddr: prevNode.ServerAddr,
		CToken: token,
	}
	res = ReplaceServerRes{}
	err = prevClient.Call("Server.ReplacePredecessor", args, res)
	if err != nil {
		return
	}
	nextClient.Close()
	nextConn.Close()

	trace.RecordAction(ServerFailHandledRecvd{
		FailedServerId: failedServer.ServerId,
		AdjacentServerId: prevNode.ServerId,
	})

	// Removes the failed server from the chain
	newChain := c.Chain[:i]
	i++
	for ; i < len(c.Chain); i++ {
		newChain = append(newChain, c.Chain[i])
	}
	c.Chain = newChain
	c.AvailableServers--

	traceChain := []uint8{}
	for i := range c.Chain {
		traceChain = append(traceChain, c.Chain[i].ServerId)
	}
	trace.RecordAction(NewChain{
		Chain: traceChain,
	})
}

func (c *Coord) GetHead(args *ClientArgs, headAddr *ClientRes) error {
	// Tracing: HeadReqRecvd
=======
func (c *Coord) OnServerFailure(failedServer ServerInfo) {
	// TODO: Remove server from the chain
	// TODO: RPC servers that need to change their prev/next
}

func (remoteCoord *RemoteCoord) GetHead(args *ClientArgs, headRes *ClientRes) error {
	c := remoteCoord.Coord
>>>>>>> a1b68d41
	trace := c.Tracer.ReceiveToken(args.KToken)
	req := HeadReqRecvd{
		ClientId: args.ClientId,
	}
	trace.RecordAction(req)

	// Simple blocking until all servers join (Poor Efficiency?)
<<<<<<< HEAD
	for c.AllJoined == false {}

	// Tracing: HeadReqRecvd
	res := HeadRes{}
	res.ClientId = args.ClientId
	res.ServerId = c.Chain[0].ServerId
	trace.RecordAction(res)

	// Response to client
	*headAddr = ClientRes{
		ServerId: c.Chain[0].ServerId,
		ServerAddr: c.Chain[0].ServerAddr,
		KToken: args.KToken,
	}
	return nil
}

func (c *Coord) GetTail(args *ClientArgs, tailAddr *ClientRes) error {
	// Tracing: TailReqRecvd
=======
	for c.AllJoined == false {
	}

	res := HeadRes{}
	res.ClientId = args.ClientId
	res.ServerId = c.Head.ServerId
	trace.RecordAction(res)

	*headRes = ClientRes{
		ServerId:   c.Tail.ServerId,
		ServerAddr: c.Tail.ServerAddr,
		KToken:     args.KToken,
	}
	fmt.Println("Ending headreq")
	return nil
}

func (remoteCoord *RemoteCoord) GetTail(args *ClientArgs, tailRes *ClientRes) error {
	c := remoteCoord.Coord
>>>>>>> a1b68d41
	trace := c.Tracer.ReceiveToken(args.KToken)
	req := TailReqRecvd{
		ClientId: args.ClientId,
	}
	trace.RecordAction(req)

	// Simple blocking until all servers join (Poor Efficiency?)
<<<<<<< HEAD
	for c.AllJoined == false {}

	// Tracing: TailReqRecvd
	res := TailRes{}
	res.ClientId = args.ClientId
	res.ServerId = c.Chain[c.AvailableServers-1].ServerId
	trace.RecordAction(res)

	// Response to client
	*tailAddr = ClientRes{
		ServerId: c.Chain[c.AvailableServers-1].ServerId,
		ServerAddr: c.Chain[c.AvailableServers-1].ServerAddr,
		KToken: args.KToken,
=======
	for c.AllJoined == false {
	}

	res := TailRes{}
	res.ClientId = args.ClientId
	res.ServerId = c.Tail.ServerId
	trace.RecordAction(res)

	*tailRes = ClientRes{
		ServerId:   c.Tail.ServerId,
		ServerAddr: c.Tail.ServerAddr,
		KToken:     args.KToken,
>>>>>>> a1b68d41
	}
	return nil
}<|MERGE_RESOLUTION|>--- conflicted
+++ resolved
@@ -1,16 +1,12 @@
 package chainedkv
 
 import (
-<<<<<<< HEAD
 	fchecker "cs.ubc.ca/cpsc416/a3/fcheck"
 	"net"
 	"net/rpc"
 	"fmt"
 	"math/rand"
-=======
 	"cs.ubc.ca/cpsc416/a3/util"
-	"fmt"
->>>>>>> a1b68d41
 	"github.com/DistributedClocks/tracing"
 	"net"
 	"net/rpc"
@@ -73,7 +69,6 @@
 	TracingIdentity     string
 }
 
-<<<<<<< HEAD
 type ClientArgs struct {
 	ClientId string
 	ClientAddr string
@@ -96,47 +91,11 @@
 	AvailableServers uint8
 	AllJoined bool
 	Chain []ServerInfo
-=======
-type Head struct {
-	Head string
-}
-
-type Tail struct {
-	Tail string
-}
-
-type ClientArgs struct {
-	ClientId   string
-	ClientAddr string
-	KToken     tracing.TracingToken
-}
-
-type ClientRes struct {
-	ServerId   uint8
-	ServerAddr string
-	KToken     tracing.TracingToken
-}
-
-type Coord struct {
-	// Coord state may go here
-	Tracer           *tracing.Tracer
-	Trace            *tracing.Trace
-	NumServers       uint8
-	AvailableServers uint8
-	AllJoined        bool
-	Head             ServerInfo
-	Tail             ServerInfo
-	Chain            [16]ServerInfo
->>>>>>> a1b68d41
 }
 
 type ServerInfo struct {
 	ServerAddr string
-<<<<<<< HEAD
-	ServerId uint8
-=======
 	ServerId   uint8
->>>>>>> a1b68d41
 }
 
 func NewCoord() *Coord {
@@ -156,18 +115,13 @@
 }
 
 func (c *Coord) Start(clientAPIListenAddr string, serverAPIListenAddr string, lostMsgsThresh uint8, numServers uint8, ctrace *tracing.Tracer) error {
-<<<<<<< HEAD
 	// Tracing: CoordStart
-=======
-
->>>>>>> a1b68d41
 	c.Tracer = ctrace
 	c.Trace = ctrace.CreateTrace()
 	trace := c.Trace
 	cStart := CoordStart{}
 	trace.RecordAction(cStart)
 
-<<<<<<< HEAD
 	// Set initial Coord values
 	c.AvailableServers = 0
 	c.NumServers = numServers
@@ -187,48 +141,10 @@
 	}
 	
 	rpc.Register(c)
-=======
-	c.AvailableServers = 0
-	c.NumServers = numServers
-	c.AllJoined = false
-
-	clientTcpAddr, err := net.ResolveTCPAddr("tcp", clientAPIListenAddr)
-	util.CheckErr(err, "Couldn't resolve client listening address in coord")
-	lnClient, err := net.ListenTCP("tcp", clientTcpAddr)
-	if err != nil {
-		fmt.Println(err)
-		return err
-	}
-	serverTcpAddr, err := net.ResolveTCPAddr("tcp", serverAPIListenAddr)
-	util.CheckErr(err, "Couldn't resolve server listening address in coord")
-	lnServer, err := net.ListenTCP("tcp", serverTcpAddr)
-	if err != nil {
-		fmt.Println(err)
-		return err
-	}
-
-	remote := NewRemoteCoord()
-	remote.Coord = c
-	err = rpc.RegisterName("Coord", remote)
-	if err != nil {
-		return err
-	}
->>>>>>> a1b68d41
 
 	go rpc.Accept(lnClient)
 	go rpc.Accept(lnServer)
 
-<<<<<<< HEAD
-	for true {
-
-	}
-
-	return nil
-}
-
-func (c *Coord) OnServerJoining(serverJoiningArgs *ServerJoiningArgs, serverJoiningRes *ServerJoiningRes) error {
-	// Tracing: ServerJoiningRecvd
-=======
 	for {
 		// stay alive?
 		looping := 0
@@ -239,33 +155,19 @@
 
 func (remoteCoord *RemoteCoord) OnServerJoining(serverJoiningArgs *ServerJoiningArgs, serverJoiningRes *ServerJoiningRes) error {
 	c := remoteCoord.Coord
->>>>>>> a1b68d41
+
+  // Tracing: ServerJoiningRecvd
 	trace := c.Tracer.ReceiveToken(serverJoiningArgs.SToken)
 	trace.RecordAction(ServerJoiningRecvd{
 		ServerId: serverJoiningArgs.ServerId,
 	})
 
-	// Simple blocking until its the servers turn to join (Poor Efficieny?)
-<<<<<<< HEAD
-	tail := c.Chain[c.AvailableServers]
+	// Simple blocking until its the servers turn to join (Poor Efficiency?)
+	tail := c.Chain[c.AvailableServers-1]
 	for tail.ServerId+1 != serverJoiningArgs.ServerId {} 
 
-	// Response to server
 	*serverJoiningRes = ServerJoiningRes{
-		TailServerListenAddr: tail.ServerAddr, // TailAddr can be nil on empty chain, server should recognize this
-		SToken: trace.GenerateToken(),
-	}
-	return nil
-}
-
-func (c *Coord) OnJoined(serverJoinedArgs *ServerJoinedArgs, serverJoinedRes *uint8) error {
-	// Tracing: ServerJoinedRecvd
-=======
-	for c.Tail.ServerId+1 != serverJoiningArgs.ServerId {
-	}
-
-	*serverJoiningRes = ServerJoiningRes{
-		TailServerListenAddr: c.Tail.ServerAddr, // TailAddr can be nil on empty chain, server should recognize this
+		TailServerListenAddr: c.Chain[c.AvailableServers-1].ServerAddr, // TailAddr can be nil on empty chain, server should recognize this
 		SToken:               trace.GenerateToken(),
 	}
 	fmt.Println("Joining for", serverJoiningArgs.ServerId)
@@ -274,49 +176,37 @@
 
 func (remoteCoord *RemoteCoord) OnJoined(serverJoinedArgs *ServerJoinedArgs, serverJoinedRes *ServerJoiningRes) error {
 	c := remoteCoord.Coord
->>>>>>> a1b68d41
+
+  // Tracing: ServerJoinedRecvd
 	trace := c.Tracer.ReceiveToken(serverJoinedArgs.SToken)
 	trace.RecordAction(ServerJoinedRecvd{
 		ServerId: serverJoinedArgs.ServerId,
 	})
 
-<<<<<<< HEAD
+
 	// Adding server to chain
 	serverInfo := ServerInfo{
 		ServerAddr: serverJoinedArgs.ServerListenAddr,
-		ServerId: serverJoinedArgs.ServerId,
-	}
-	c.Chain[c.AvailableServers] = serverInfo // Modify?
+		ServerId:   serverJoinedArgs.ServerId,
+	}
+  c.Chain = append(c.Chain, serverInfo)
 	c.AvailableServers++
-
+  fmt.Println("We have", c.AvailableServers, "available servers")
+  
 	// Tracing: NewChain
-=======
-	c.Chain[c.AvailableServers] = ServerInfo{
-		ServerAddr: serverJoinedArgs.ServerListenAddr,
-		ServerId:   serverJoinedArgs.ServerId,
-	}
-	c.AvailableServers++
-	fmt.Println("We have", c.AvailableServers, "available servers")
->>>>>>> a1b68d41
 	traceChain := NewChain{Chain: []uint8{}}
 	for i := range c.Chain {
 		traceChain.Chain = append(traceChain.Chain, c.Chain[i].ServerId)
 	}
 	trace = c.Trace
 	trace.RecordAction(traceChain)
-<<<<<<< HEAD
 
 	// Check if all servers have joined
-=======
-	// Ack?
-
->>>>>>> a1b68d41
 	if c.AvailableServers == c.NumServers && c.AllJoined == false {
 		trace.RecordAction(AllServersJoined{})
 		c.AllJoined = true
 	}
 
-<<<<<<< HEAD
 	// Starts fcheck on new server
 	r := rand.New(rand.NewSource(10))
 	startStruct := fchecker.StartStruct {
@@ -332,15 +222,10 @@
 	}
 	
 	go c.OnServerFailure(serverJoinedArgs.SToken, serverInfo, fcheckChan)
-=======
-	// TODO: Start running fcheck (async) on this new server (new UDP connection)
-	// TODO: On failure, run c.OnServerFailure(failedServer)
->>>>>>> a1b68d41
-
-	return nil
-}
-
-<<<<<<< HEAD
+
+	return nil
+}
+
 func (c *Coord) OnServerFailure(token tracing.TracingToken, failedServer ServerInfo, failReport <-chan fchecker.FailureDetected) {
 	// Tracing: ServerFail
 	trace := c.Tracer.ReceiveToken(token)
@@ -428,17 +313,10 @@
 	})
 }
 
-func (c *Coord) GetHead(args *ClientArgs, headAddr *ClientRes) error {
-	// Tracing: HeadReqRecvd
-=======
-func (c *Coord) OnServerFailure(failedServer ServerInfo) {
-	// TODO: Remove server from the chain
-	// TODO: RPC servers that need to change their prev/next
-}
-
 func (remoteCoord *RemoteCoord) GetHead(args *ClientArgs, headRes *ClientRes) error {
 	c := remoteCoord.Coord
->>>>>>> a1b68d41
+  
+  // Tracing: HeadReqRecvd
 	trace := c.Tracer.ReceiveToken(args.KToken)
 	req := HeadReqRecvd{
 		ClientId: args.ClientId,
@@ -446,38 +324,19 @@
 	trace.RecordAction(req)
 
 	// Simple blocking until all servers join (Poor Efficiency?)
-<<<<<<< HEAD
-	for c.AllJoined == false {}
-
-	// Tracing: HeadReqRecvd
+	for c.AllJoined == false {
+	}
+
+  // Tracing: TailRes
 	res := HeadRes{}
 	res.ClientId = args.ClientId
 	res.ServerId = c.Chain[0].ServerId
 	trace.RecordAction(res)
 
-	// Response to client
-	*headAddr = ClientRes{
-		ServerId: c.Chain[0].ServerId,
+  // Response to client
+	*headRes = ClientRes{
+		ServerId:   c.Chain[0].ServerId,
 		ServerAddr: c.Chain[0].ServerAddr,
-		KToken: args.KToken,
-	}
-	return nil
-}
-
-func (c *Coord) GetTail(args *ClientArgs, tailAddr *ClientRes) error {
-	// Tracing: TailReqRecvd
-=======
-	for c.AllJoined == false {
-	}
-
-	res := HeadRes{}
-	res.ClientId = args.ClientId
-	res.ServerId = c.Head.ServerId
-	trace.RecordAction(res)
-
-	*headRes = ClientRes{
-		ServerId:   c.Tail.ServerId,
-		ServerAddr: c.Tail.ServerAddr,
 		KToken:     args.KToken,
 	}
 	fmt.Println("Ending headreq")
@@ -486,7 +345,7 @@
 
 func (remoteCoord *RemoteCoord) GetTail(args *ClientArgs, tailRes *ClientRes) error {
 	c := remoteCoord.Coord
->>>>>>> a1b68d41
+  // Tracing: TailReqRecvd
 	trace := c.Tracer.ReceiveToken(args.KToken)
 	req := TailReqRecvd{
 		ClientId: args.ClientId,
@@ -494,34 +353,20 @@
 	trace.RecordAction(req)
 
 	// Simple blocking until all servers join (Poor Efficiency?)
-<<<<<<< HEAD
-	for c.AllJoined == false {}
-
-	// Tracing: TailReqRecvd
+	for c.AllJoined == false {
+	}
+
+  // Tracing: TailRes
 	res := TailRes{}
 	res.ClientId = args.ClientId
 	res.ServerId = c.Chain[c.AvailableServers-1].ServerId
 	trace.RecordAction(res)
 
-	// Response to client
-	*tailAddr = ClientRes{
-		ServerId: c.Chain[c.AvailableServers-1].ServerId,
+  // Response to client
+	*tailRes = ClientRes{
+		ServerId:   c.Chain[c.AvailableServers-1].ServerId,
 		ServerAddr: c.Chain[c.AvailableServers-1].ServerAddr,
-		KToken: args.KToken,
-=======
-	for c.AllJoined == false {
-	}
-
-	res := TailRes{}
-	res.ClientId = args.ClientId
-	res.ServerId = c.Tail.ServerId
-	trace.RecordAction(res)
-
-	*tailRes = ClientRes{
-		ServerId:   c.Tail.ServerId,
-		ServerAddr: c.Tail.ServerAddr,
 		KToken:     args.KToken,
->>>>>>> a1b68d41
 	}
 	return nil
 }