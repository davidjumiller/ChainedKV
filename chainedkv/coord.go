package chainedkv

import (
	fchecker "cs.ubc.ca/cpsc416/a3/fcheck"
	"fmt"
	"github.com/DistributedClocks/tracing"
	"math/rand"
	"net"
	"net/rpc"
)

// Actions to be recorded by coord (as part of ctrace, ktrace, and strace):

type CoordStart struct {
}

type ServerFail struct {
	ServerId uint8
}

type ServerFailHandledRecvd struct {
	FailedServerId   uint8
	AdjacentServerId uint8
}

type NewChain struct {
	Chain []uint8
}

type AllServersJoined struct {
}

type HeadReqRecvd struct {
	ClientId string
}

type HeadRes struct {
	ClientId string
	ServerId uint8
}

type TailReqRecvd struct {
	ClientId string
}

type TailRes struct {
	ClientId string
	ServerId uint8
}

type ServerJoiningRecvd struct {
	ServerId uint8
}

type ServerJoinedRecvd struct {
	ServerId uint8
}

type CoordConfig struct {
	ClientAPIListenAddr string
	ServerAPIListenAddr string
	LostMsgsThresh      uint8
	NumServers          uint8
	TracingServerAddr   string
	Secret              []byte
	TracingIdentity     string
}

type ClientArgs struct {
	ClientId   string
	ClientAddr string
	KToken     tracing.TracingToken
}

type ClientRes struct {
	ServerId   uint8
	ServerAddr string
	KToken     tracing.TracingToken
}

type Coord struct {
	Tracer              *tracing.Tracer
	Trace               *tracing.Trace
	ClientAPIListenAddr string
	ServerAPIListenAddr string
	LostMsgsThresh      uint8
	NumServers          uint8
	AvailableServers    uint8
	AllJoined           bool
	Chain               []ServerInfo
}

type ServerInfo struct {
	ServerAddr string
	ServerId   uint8
}

func NewCoord() *Coord {
	return &Coord{
		Chain: []ServerInfo{},
	}
}

type RemoteCoord struct {
	Coord *Coord
}

func NewRemoteCoord() *RemoteCoord {
	return &RemoteCoord{
		Coord: nil,
	}
}

func (c *Coord) Start(clientAPIListenAddr string, serverAPIListenAddr string, lostMsgsThresh uint8, numServers uint8, ctrace *tracing.Tracer) error {
	// Tracing: CoordStart
	c.Tracer = ctrace
	c.Trace = ctrace.CreateTrace()
	trace := c.Trace
	cStart := CoordStart{}
	trace.RecordAction(cStart)

	// Set initial Coord values
	c.AvailableServers = 0
	c.NumServers = numServers
	c.AllJoined = false
	c.LostMsgsThresh = lostMsgsThresh
	c.ClientAPIListenAddr = clientAPIListenAddr
	c.ServerAPIListenAddr = serverAPIListenAddr
	c.Chain = make([]ServerInfo, numServers)

	// Start accepting RPCs from clients and servers
	lnClient, err := net.Listen("tcp", clientAPIListenAddr)
	if err != nil {
		return err
	}
	lnServer, err := net.Listen("tcp", serverAPIListenAddr)
	if err != nil {
		return err
	}

	rc := NewRemoteCoord()
	rc.Coord = c
	rpc.RegisterName("Coord", rc)
	go rpc.Accept(lnClient)
	go rpc.Accept(lnServer)

	for {
		// stay alive?
		looping := 0
		looping++
	}
	return nil
}

func (remoteCoord *RemoteCoord) OnServerJoining(serverJoiningArgs *ServerJoiningArgs, serverJoiningRes *ServerJoiningRes) error {
	c := remoteCoord.Coord

	// Tracing: ServerJoiningRecvd
	trace := c.Tracer.ReceiveToken(serverJoiningArgs.SToken)
	trace.RecordAction(ServerJoiningRecvd{
		ServerId: serverJoiningArgs.ServerId,
	})

	// Simple blocking until its the servers turn to join (Poor Efficiency?)
<<<<<<< HEAD
	if c.AvailableServers > 0 {
		tail := c.Chain[c.AvailableServers-1]
		for tail.ServerId+1 != serverJoiningArgs.ServerId {} 
	} else {
		for 1 != serverJoiningArgs.ServerId {}
	}
	// Note, revisit this, potential ordering issue depending on spec
	var tailListenAddr string
	if c.AvailableServers == 0 {
		tailListenAddr = ""
	} else {
		tailListenAddr = c.Chain[c.AvailableServers-1].ServerAddr
	}
=======
	tail := c.Chain[c.AvailableServers-1]
	for tail.ServerId+1 != serverJoiningArgs.ServerId {
	}

>>>>>>> acea9750
	*serverJoiningRes = ServerJoiningRes{
		TailServerListenAddr: tailListenAddr, // TailAddr can be nil on empty chain, server should recognize this
		SToken:               trace.GenerateToken(),
	}
	fmt.Println("Joining for", serverJoiningArgs.ServerId)
	return nil
}

func (remoteCoord *RemoteCoord) OnServerJoined(serverJoinedArgs *ServerJoinedArgs, serverJoinedRes *ServerJoiningRes) error {
	c := remoteCoord.Coord

	// Tracing: ServerJoinedRecvd
	trace := c.Tracer.ReceiveToken(serverJoinedArgs.SToken)
	trace.RecordAction(ServerJoinedRecvd{
		ServerId: serverJoinedArgs.ServerId,
	})

	// Adding server to chain
	serverInfo := ServerInfo{
		ServerAddr: serverJoinedArgs.ServerListenAddr,
		ServerId:   serverJoinedArgs.ServerId,
	}
	c.Chain = append(c.Chain, serverInfo)
	c.AvailableServers++
	fmt.Println("We have", c.AvailableServers, "available servers")

	// Tracing: NewChain
	traceChain := NewChain{Chain: []uint8{}}
	for i := range c.Chain {
		traceChain.Chain = append(traceChain.Chain, c.Chain[i].ServerId)
	}
	trace = c.Trace
	trace.RecordAction(traceChain)

	// Check if all servers have joined
	if c.AvailableServers == c.NumServers && c.AllJoined == false {
		trace.RecordAction(AllServersJoined{})
		c.AllJoined = true
	}

	// Starts fcheck on new server
	r := rand.New(rand.NewSource(10))
	startStruct := fchecker.StartStruct{
		AckLocalIPAckLocalPort:       serverJoinedArgs.AckAddr,
		EpochNonce:                   r.Uint64(),
		HBeatLocalIPHBeatLocalPort:   serverJoinedArgs.CoordListenAddr,
		HBeatRemoteIPHBeatRemotePort: serverJoinedArgs.ServerListenAddr,
		LostMsgThresh:                c.LostMsgsThresh,
	}
	fcheckChan, err := fchecker.Start(startStruct)
	if err != nil {
		return err // Log failure?
	}

	go c.OnServerFailure(serverJoinedArgs.SToken, serverInfo, fcheckChan)

	return nil
}

func (c *Coord) OnServerFailure(token tracing.TracingToken, failedServer ServerInfo, failReport <-chan fchecker.FailureDetected) {
	// Tracing: ServerFail
	trace := c.Tracer.ReceiveToken(token)
	trace.RecordAction(ServerFail{
		ServerId: failedServer.ServerId,
	})

	// Finds the failed server in the chain by id
	i := func() int {
		for i := range c.Chain {
			if c.Chain[i].ServerId == 4 {
				return i
			}
		}
		return -1
	}()

	// Notifies prev and next nodes of failure
	coordIP := getIPFromAddr(c.ServerAPIListenAddr)
	coordServerAddr := fmt.Sprint(coordIP, ":")
	prevNode := c.Chain[i-1]
	nextNode := c.Chain[i+1]

	prevConn, prevClient, err := establishRPCConnection(coordServerAddr, prevNode.ServerAddr)
	if err != nil {
		return
	}
	args := ReplaceServerArgs{
		FailedServerId:              failedServer.ServerId,
		ReplacementServerId:         nextNode.ServerId,
		ReplacementServerListenAddr: nextNode.ServerAddr,
		CToken:                      token,
	}
	res := ReplaceServerRes{}
	err = prevClient.Call("Server.ReplaceSuccessor", args, res) // Maybe run this async?
	if err != nil {
		return
	}
	prevClient.Close()
	prevConn.Close()

	trace.RecordAction(ServerFailHandledRecvd{
		FailedServerId:   failedServer.ServerId,
		AdjacentServerId: nextNode.ServerId,
	})

	nextConn, nextClient, err := establishRPCConnection(coordServerAddr, nextNode.ServerAddr)
	if err != nil {
		return
	}
	args = ReplaceServerArgs{
		FailedServerId:              failedServer.ServerId,
		ReplacementServerId:         prevNode.ServerId,
		ReplacementServerListenAddr: prevNode.ServerAddr,
		CToken:                      token,
	}
	res = ReplaceServerRes{}
	err = prevClient.Call("Server.ReplacePredecessor", args, res)
	if err != nil {
		return
	}
	nextClient.Close()
	nextConn.Close()

	trace.RecordAction(ServerFailHandledRecvd{
		FailedServerId:   failedServer.ServerId,
		AdjacentServerId: prevNode.ServerId,
	})

	// Removes the failed server from the chain
	newChain := c.Chain[:i]
	i++
	for ; i < len(c.Chain); i++ {
		newChain = append(newChain, c.Chain[i])
	}
	c.Chain = newChain
	c.AvailableServers--

	traceChain := []uint8{}
	for i := range c.Chain {
		traceChain = append(traceChain, c.Chain[i].ServerId)
	}
	trace.RecordAction(NewChain{
		Chain: traceChain,
	})
}

func (remoteCoord *RemoteCoord) GetHead(args *ClientArgs, headRes *ClientRes) error {
	c := remoteCoord.Coord

	// Tracing: HeadReqRecvd
	trace := c.Tracer.ReceiveToken(args.KToken)
	req := HeadReqRecvd{
		ClientId: args.ClientId,
	}
	trace.RecordAction(req)

	// Simple blocking until all servers join (Poor Efficiency?)
	for c.AllJoined == false {
	}

	// Tracing: TailRes
	res := HeadRes{}
	res.ClientId = args.ClientId
	res.ServerId = c.Chain[0].ServerId
	trace.RecordAction(res)

	// Response to client
	*headRes = ClientRes{
		ServerId:   c.Chain[0].ServerId,
		ServerAddr: c.Chain[0].ServerAddr,
		KToken:     args.KToken,
	}
	fmt.Println("Ending headreq")
	return nil
}

func (remoteCoord *RemoteCoord) GetTail(args *ClientArgs, tailRes *ClientRes) error {
	c := remoteCoord.Coord
	// Tracing: TailReqRecvd
	trace := c.Tracer.ReceiveToken(args.KToken)
	req := TailReqRecvd{
		ClientId: args.ClientId,
	}
	trace.RecordAction(req)

	// Simple blocking until all servers join (Poor Efficiency?)
	for c.AllJoined == false {
	}

	// Tracing: TailRes
	res := TailRes{}
	res.ClientId = args.ClientId
	res.ServerId = c.Chain[c.AvailableServers-1].ServerId
	trace.RecordAction(res)

	// Response to client
	*tailRes = ClientRes{
		ServerId:   c.Chain[c.AvailableServers-1].ServerId,
		ServerAddr: c.Chain[c.AvailableServers-1].ServerAddr,
		KToken:     args.KToken,
	}
	return nil
}<|MERGE_RESOLUTION|>--- conflicted
+++ resolved
@@ -162,7 +162,6 @@
 	})
 
 	// Simple blocking until its the servers turn to join (Poor Efficiency?)
-<<<<<<< HEAD
 	if c.AvailableServers > 0 {
 		tail := c.Chain[c.AvailableServers-1]
 		for tail.ServerId+1 != serverJoiningArgs.ServerId {} 
@@ -176,12 +175,6 @@
 	} else {
 		tailListenAddr = c.Chain[c.AvailableServers-1].ServerAddr
 	}
-=======
-	tail := c.Chain[c.AvailableServers-1]
-	for tail.ServerId+1 != serverJoiningArgs.ServerId {
-	}
-
->>>>>>> acea9750
 	*serverJoiningRes = ServerJoiningRes{
 		TailServerListenAddr: tailListenAddr, // TailAddr can be nil on empty chain, server should recognize this
 		SToken:               trace.GenerateToken(),
