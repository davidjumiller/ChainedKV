package chainedkv

import (
	"errors"
	"github.com/DistributedClocks/tracing"
	"net"
	"net/rpc"
	"sync"
)

type ServerStart struct {
	ServerId uint8
}

type ServerJoining struct {
	ServerId uint8
}

type NextServerJoining struct {
	NextServerId uint8
}

type NewJoinedSuccessor struct {
	NextServerId uint8
}

type ServerJoined struct {
	ServerId uint8
}

type ServerFailRecvd struct {
	FailedServerId uint8
}

type NewFailoverSuccessor struct {
	NewNextServerId uint8
}

type NewFailoverPredecessor struct {
	NewPrevServerId uint8
}

type ServerFailHandled struct {
	FailedServerId uint8
}

type PutRecvd struct {
	ClientId string
	OpId     uint32
	Key      string
	Value    string
}

type PutOrdered struct {
	ClientId string
	OpId     uint32
	GId      uint64
	Key      string
	Value    string
}

type PutFwd struct {
	ClientId string
	OpId     uint32
	GId      uint64
	Key      string
	Value    string
}

type PutFwdRecvd struct {
	ClientId string
	OpId     uint32
	GId      uint64
	Key      string
	Value    string
}

type PutResult struct {
	ClientId string
	OpId     uint32
	GId      uint64
	Key      string
	Value    string
}

type GetRecvd struct {
	ClientId string
	OpId     uint32
	Key      string
}

type GetOrdered struct {
	ClientId string
	OpId     uint32
	GId      uint64
	Key      string
}

type GetResult struct {
	ClientId string
	OpId     uint32
	GId      uint64
	Key      string
	Value    string
}

type ServerConfig struct {
	ServerId          uint8
	CoordAddr         string
	ServerAddr        string
	ServerServerAddr  string
	ServerListenAddr  string
	ClientListenAddr  string
	TracingServerAddr string
	Secret            []byte
	TracingIdentity   string
}

type ServerJoiningArgs struct {
	serverId uint8
	sToken   tracing.TracingToken
}

type ServerJoiningRes struct {
	tailServerListenAddr string
	sToken               tracing.TracingToken
}

type NextServerJoiningArgs struct {
	nextServerId         uint8
	nextServerListenAddr string
	sToken               tracing.TracingToken
}

type NextServerJoiningRes struct {
	sToken tracing.TracingToken
}

type ServerJoinedArgs struct {
	serverId         uint8
	serverListenAddr string
	sToken           tracing.TracingToken
}

type ServerJoinedRes struct {
	sToken tracing.TracingToken
}

type Server struct {
	mutex  sync.Mutex // restrict access to server state
	strace *tracing.Tracer
	isHead bool
	isTail bool
	//predecessorId         uint8  // only valid when !isHead?
	predecessorListenAddr string // only valid when !isHead?
	//successorId           uint8  // only valid when !isTail?
	successorListenAddr string // only valid when !isTail?
}

func NewServer() *Server {
	return &Server{
		isHead: false,
		isTail: true,
	}
}

<<<<<<< HEAD
func (s *Server) Start(serverId uint8, coordAddr string, serverAddr string, serverListenAddr string, clientListenAddr string, strace *tracing.Tracer) error {
	// Spin up goroutine to ack heartbeats coming from coord?

	s.strace = strace
	trace := strace.CreateTrace()
	trace.RecordAction(ServerStart{serverId})

	/* Connect to coord */
	// Connection establishment code adapted from Piazza post @471_f1
	laddr, err := net.ResolveTCPAddr("tcp", serverAddr)
	if err != nil {
		return err
	}
	raddr, err := net.ResolveTCPAddr("tcp", coordAddr)
	if err != nil {
		return err
	}
	cConn, err := net.DialTCP("tcp", laddr, raddr)
	if err != nil {
		return err
	}
	defer cConn.Close()
	cClient := rpc.NewClient(cConn)
	defer cClient.Close()

	/* Join */
	// Send join request to coord; receive current tail and updated trace token
	trace.RecordAction(ServerJoining{serverId})
	serverJoiningArgs := &ServerJoiningArgs{
		serverId: serverId,
		sToken:   trace.GenerateToken(),
	}
	var serverJoiningRes ServerJoiningRes
	err = cClient.Call("Coord.OnServerJoining", serverJoiningArgs, &serverJoiningRes)
	if err != nil {
		return err
	}
	tailServerListenAddr := serverJoiningRes.tailServerListenAddr
	sToken := serverJoiningRes.sToken

	// If tail exists, tell tail that I am new tail; receive updated trace token
	if tailServerListenAddr != "" {
		tailClient, err := rpc.Dial("tcp", tailServerListenAddr)
		if err != nil {
			return err
		}
		defer tailClient.Close()
		nextServerJoiningArgs := &NextServerJoiningArgs{
			nextServerId:         serverId,
			nextServerListenAddr: serverListenAddr,
			sToken:               sToken,
		}
		var nextServerJoiningRes NextServerJoiningRes
		err = tailClient.Call("Server.AddSuccessor", nextServerJoiningArgs, &nextServerJoiningRes)
		if err != nil {
			return err
		}
		sToken = nextServerJoiningRes.sToken
	}

	// Update server state
	s.isHead = tailServerListenAddr == ""
	s.predecessorListenAddr = tailServerListenAddr

	// Start listening for RPCs
	err = s.handleRPC(serverListenAddr)
	if err != nil {
		return err
	}

	// Notify coord that I have successfully joined; receive updated trace token
	trace = strace.ReceiveToken(sToken)
	trace.RecordAction(ServerJoined{serverId})
	serverJoinedArgs := &ServerJoinedArgs{
		serverId:         serverId,
		serverListenAddr: serverListenAddr,
		sToken:           trace.GenerateToken(),
	}
	var serverJoinedRes ServerJoinedRes // TODO: maybe no response necessary?
	err = cClient.Call("Coord.OnServerJoined", serverJoinedArgs, &serverJoinedRes)
	if err != nil {
		return err
	}
	trace = strace.ReceiveToken(serverJoinedRes.sToken)

=======
func (s *Server) Start(serverId uint8, coordAddr string, serverAddr string, serverServerAddr string, serverListenAddr string, clientListenAddr string, strace *tracing.Tracer) error {
>>>>>>> 8cca5865
	return errors.New("not implemented")
}

func (s *Server) AddSuccessor(args *NextServerJoiningArgs, reply *NextServerJoiningRes) error {
	s.mutex.Lock()
	defer s.mutex.Unlock()
	trace := s.strace.ReceiveToken(args.sToken)
	trace.RecordAction(NextServerJoining{args.nextServerId})

	s.isTail = false
	s.successorListenAddr = args.nextServerListenAddr

	trace.RecordAction(NewJoinedSuccessor{args.nextServerId})
	*reply = NextServerJoiningRes{trace.GenerateToken()}
	return nil
}

func (s *Server) handleRPC(serverListenAddr string) error {
	err := rpc.Register(s)
	if err != nil {
		return err
	}
	resolvedServerListenAddr, err := net.ResolveTCPAddr("tcp", serverListenAddr)
	if err != nil {
		return err
	}
	listener, err := net.ListenTCP("tcp", resolvedServerListenAddr)
	if err != nil {
		return err
	}
	go rpc.Accept(listener)
	return nil
}

func (s *Server) Get() {
	// If tail, respond with value stored at key
	// Result is empty string for key with no associated value?
}

func (s *Server) Put() {
	// Update stored v at k
	// If tail, send response to client
	//  else propagate Put to next server
}<|MERGE_RESOLUTION|>--- conflicted
+++ resolved
@@ -164,8 +164,7 @@
 	}
 }
 
-<<<<<<< HEAD
-func (s *Server) Start(serverId uint8, coordAddr string, serverAddr string, serverListenAddr string, clientListenAddr string, strace *tracing.Tracer) error {
+func (s *Server) Start(serverId uint8, coordAddr string, serverAddr string, serverServerAddr string, serverListenAddr string, clientListenAddr string, strace *tracing.Tracer) error {
 	// Spin up goroutine to ack heartbeats coming from coord?
 
 	s.strace = strace
@@ -250,9 +249,6 @@
 	}
 	trace = strace.ReceiveToken(serverJoinedRes.sToken)
 
-=======
-func (s *Server) Start(serverId uint8, coordAddr string, serverAddr string, serverServerAddr string, serverListenAddr string, clientListenAddr string, strace *tracing.Tracer) error {
->>>>>>> 8cca5865
 	return errors.New("not implemented")
 }
 
