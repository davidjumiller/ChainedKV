{
  "ServerID": 1,
<<<<<<< HEAD
  "CoordAddr": "127.0.0.1:4321",
  "ServerAddr": "127.0.0.1:4322",
  "ServerServerAddr": "127.0.0.4325",
  "ServerListenAddr": "127.0.0.1:4323",
  "ClientListenAddr": "127.0.0.1:4324",
  "TracingServerAddr": "127.0.0.1:6667",
=======
  "CoordAddr": "0.0.0.0:4321",
  "ServerAddr": "0.0.0.0:4322",
  "ServerServerAddr": "0.0.0.0.4325",
  "ServerListenAddr": "0.0.0.0:4323",
  "ClientListenAddr": "0.0.0.0:4324",
  "TracingServerAddr": "0.0.0.0:6666",
>>>>>>> a1b68d41
  "Secret": "",
  "TracingIdentity": "server1"
}<|MERGE_RESOLUTION|>--- conflicted
+++ resolved
@@ -1,20 +1,11 @@
 {
   "ServerID": 1,
-<<<<<<< HEAD
-  "CoordAddr": "127.0.0.1:4321",
-  "ServerAddr": "127.0.0.1:4322",
-  "ServerServerAddr": "127.0.0.4325",
-  "ServerListenAddr": "127.0.0.1:4323",
-  "ClientListenAddr": "127.0.0.1:4324",
-  "TracingServerAddr": "127.0.0.1:6667",
-=======
   "CoordAddr": "0.0.0.0:4321",
   "ServerAddr": "0.0.0.0:4322",
   "ServerServerAddr": "0.0.0.0.4325",
   "ServerListenAddr": "0.0.0.0:4323",
   "ClientListenAddr": "0.0.0.0:4324",
   "TracingServerAddr": "0.0.0.0:6666",
->>>>>>> a1b68d41
   "Secret": "",
   "TracingIdentity": "server1"
 }